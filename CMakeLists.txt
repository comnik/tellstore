cmake_minimum_required(VERSION 2.8.4)
project(TellStore)

include_directories(${CMAKE_SOURCE_DIR})

set(USE_ASAN OFF CACHE BOOL "use the address sanitizer")
set(CMAKE_CXX_FLAGS "${CMAKE_CXX_FLAGS} -std=c++11")
if ( USE_ASAN )
    set(CMAKE_CXX_FLAGS "${CMAKE_CXX_FLAGS} -fno-omit-frame-pointer -fsanitize=address")
endif()

# The cx16 flag is required for GCC to enable 128 bit atomics
if (CMAKE_COMPILER_IS_GNUCXX)
    set(CMAKE_CXX_FLAGS "${CMAKE_CXX_FLAGS} -mcx16")
endif()

set(IMPLEMENTATION "DELTA_MAIN_REWRITE" CACHE STRING "The approach to use in the implementation")
set(PAGE_SIZE "0x800000" CACHE STRING "The pagesize to use in bytes")
set(TOTAL_MEMORY "0x80000000" CACHE STRING "The pagesize to use in bytes")
set(CMAKE_EXPORT_COMPILE_COMMANDS 1)

find_package(Crossbow REQUIRED)
include_directories(${Crossbow_INCLUDE_DIRS})
find_package(Boost REQUIRED)
include_directories(${Boost_INCLUDE_DIRS})

configure_file("${CMAKE_SOURCE_DIR}/config.h.in" "${CMAKE_BINARY_DIR}/config.h")
include_directories(${CMAKE_BINARY_DIR})

set(SOURCE_FILES
    implementation.hpp
    tellstore.hpp
<<<<<<< HEAD
    deltamain/Record.hpp
    deltamain/Record.cpp
    deltamain/table.hpp
    deltamain/table.cpp
=======
    deltamainrewrite/dmrewrite.hpp
    deltamainrewrite/dmrewrite.cpp
    deltamainrewrite/Page.hpp
    deltamainrewrite/Page.cpp
    deltamainrewrite/DMLog.hpp
    deltamainrewrite/DMLog.cpp
    deltamainrewrite/DMRecord.cpp
    deltamainrewrite/DMRecord.hpp
    logstructured/Table.hpp
    logstructured/Table.cpp
>>>>>>> 6ba352da
    util/OpenAddressingHash.hpp
    util/OpenAddressingHash.cpp
    util/LogOperations.hpp
    util/LogOperations.cpp
    util/NonCopyable.hpp
    util/Log.hpp
    util/Log.cpp
    util/TransactionImpl.hpp
    util/CommitManager.hpp
    util/CommitManager.cpp
    util/PageManager.cpp
    util/PageManager.hpp
    util/CuckooHash.cpp
    util/CuckooHash.hpp
    util/FixedSizeStack.hpp
    util/Epoch.cpp
    util/Epoch.hpp
    util/TableManager.hpp
    util/Record.hpp
    util/Record.cpp
    util/Logging.hpp
    util/Logging.cpp
    util/StorageConfig.hpp
    util/SnapshotDescriptor.hpp
    util/Request.hpp
    util/chunk_allocator.hpp
    util/functional.hpp)
add_library(TellStore SHARED ${SOURCE_FILES})

###################
# GTEST
###################
add_subdirectory(externals/gtest)
enable_testing()
include_directories(${gtest_SOURCE_DIR}/include ${gtest_SOURCE_DIR})
###################
# Unit tests
###################
set(TEST_SRCS
    tests/testCuckooMap.cpp
    tests/testCommitManager.cpp
    tests/testLog.cpp
    tests/testOpenAddressingHash.cpp
    tests/simpleTests.cpp)
add_executable(tests tests/main.cpp ${TEST_SRCS})
target_link_libraries(tests TellStore gtest gtest_main)
add_test(tests tests)<|MERGE_RESOLUTION|>--- conflicted
+++ resolved
@@ -30,23 +30,12 @@
 set(SOURCE_FILES
     implementation.hpp
     tellstore.hpp
-<<<<<<< HEAD
     deltamain/Record.hpp
     deltamain/Record.cpp
     deltamain/table.hpp
     deltamain/table.cpp
-=======
-    deltamainrewrite/dmrewrite.hpp
-    deltamainrewrite/dmrewrite.cpp
-    deltamainrewrite/Page.hpp
-    deltamainrewrite/Page.cpp
-    deltamainrewrite/DMLog.hpp
-    deltamainrewrite/DMLog.cpp
-    deltamainrewrite/DMRecord.cpp
-    deltamainrewrite/DMRecord.hpp
+    logstructured/Table.cpp
     logstructured/Table.hpp
-    logstructured/Table.cpp
->>>>>>> 6ba352da
     util/OpenAddressingHash.hpp
     util/OpenAddressingHash.cpp
     util/LogOperations.hpp
