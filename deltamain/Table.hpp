#pragma once
#include <config.h>
#include <implementation.hpp>
#include <util/PageManager.hpp>
#include <util/TransactionImpl.hpp>
#include <util/CommitManager.hpp>
#include <util/TableManager.hpp>
#include <util/CuckooHash.hpp>
#include <util/Log.hpp>
#include <util/Record.hpp>

#include <memory>
#include <vector>
#include <limits>
#include <atomic>
#include <crossbow/string.hpp>

#include "Page.hpp"

namespace tell {
namespace store {
namespace deltamain {

class Table {
    using PageList = std::vector<char*>;
    PageManager& mPageManager;
    Schema mSchema;
    Record mRecord;
    std::atomic<CuckooTable*> mHashTable;
    Log<OrderedLogImpl> mInsertLog;
    Log<OrderedLogImpl> mUpdateLog;
    std::atomic<PageList*> mPages;
public:
<<<<<<< HEAD
    class Iterator {
        friend class Table;
        using LogIterator = Log<OrderedLogImpl>::ConstLogIterator;
    private: // assigned members
        std::shared_ptr<allocator> mAllocator;
        const PageList* pages;
        size_t pageIdx;
        LogIterator logIter;
        LogIterator logEnd;
        PageManager* pageManager;
        const Record* record;
    private: // calculated members
        Page::Iterator pageIter;
        Page::Iterator pageEnd;
        IteratorEntry currEntry;
        CDMRecord::VersionIterator currVersionIter;
    private: // construction
        Iterator(const std::shared_ptr<allocator>& alloc,
                 const PageList* pages,
                 size_t pageIdx,
                 const LogIterator& logIter,
                 const LogIterator& logEnd,
                 PageManager* pageManager,
                 const Record* record);
        void setCurrentEntry();
    public:
        Iterator() {}
        Iterator(const Iterator& other);
        Iterator& operator= (const Iterator& other);
        Iterator operator++(int);
        Iterator& operator++();
        const IteratorEntry& operator*() const;
        const IteratorEntry* operator->() const;
        bool operator==(const Iterator&) const;
        bool operator!=(const Iterator& other) const {
            return !(*this == other);
        }
    };
    Table(PageManager& pageManager, const Schema& schema);
=======
    Table(PageManager& pageManager, const Schema& schema, uint64_t idx);
>>>>>>> 79539dda
    bool get(uint64_t key,
             size_t& size,
             const char*& data,
             const SnapshotDescriptor& snapshot,
             bool& isNewest) const;

    bool getNewest(uint64_t key,
                   size_t& size,
                   const char*& data,
                   uint64_t& version) const;

    void insert(uint64_t key,
                const GenericTuple& tuple,
                const SnapshotDescriptor& snapshot,
                bool* succeeded = nullptr);
    void insert(uint64_t key,
                size_t size,
                const char* const data,
                const SnapshotDescriptor& snapshot,
                bool* succeeded = nullptr);

    bool update(uint64_t key,
                size_t size,
                const char* const data,
                const SnapshotDescriptor& snapshot);

    bool remove(uint64_t key,
                const SnapshotDescriptor& snapshot);

    bool revert(uint64_t key,
                const SnapshotDescriptor& snapshot);

    void runGC(uint64_t minVersion);
    std::vector<std::pair<Iterator, Iterator>> startScan(int numThreads) const;
private:
    template<class Fun>
    bool genericUpdate(const Fun& appendFun,
                       uint64_t key,
                       const SnapshotDescriptor& snapshot);
};

class GarbageCollector {
public:
    void run(const std::vector<Table*>& tables, uint64_t minVersion);
};

} // namespace deltamain

template<>
struct StoreImpl<Implementation::DELTA_MAIN_REWRITE> {
    using Table = deltamain::Table;
    using GC = deltamain::GarbageCollector;
    using StorageType = StoreImpl<Implementation::DELTA_MAIN_REWRITE>;
    using Transaction = TransactionImpl<StorageType>;
    PageManager pageManager;
    GC gc;
    CommitManager commitManager;
    TableManager<Table, GC> tableManager;

    StoreImpl(const StorageConfig& config);

    StoreImpl(const StorageConfig& config, size_t totalMem);


    Transaction startTx()
    {
        return Transaction(*this, commitManager.startTx());
    }

    bool createTable(const crossbow::string &name,
                     const Schema& schema,
                     uint64_t& idx)
    {
        return tableManager.createTable(name, schema, idx);
    }

    bool getTableId(const crossbow::string&name, uint64_t& id) {
        return tableManager.getTableId(name, id);
    }

    bool get(uint64_t tableId,
             uint64_t key,
             size_t& size,
             const char*& data,
             const SnapshotDescriptor& snapshot,
             bool& isNewest)
    {
        return tableManager.get(tableId, key, size, data, snapshot, isNewest);
    }

    bool getNewest(uint64_t tableId,
                   uint64_t key,
                   size_t& size,
                   const char*& data,
                   uint64_t& version)
    {
        return tableManager.getNewest(tableId, key, size, data, version);
    }

    bool update(uint64_t tableId,
                uint64_t key,
                size_t size,
                const char* const data,
                const SnapshotDescriptor& snapshot)
    {
        return tableManager.update(tableId, key, size, data, snapshot);
    }

    void insert(uint64_t tableId,
                uint64_t key,
                size_t size,
                const char* const data,
                const SnapshotDescriptor& snapshot,
                bool* succeeded = nullptr)
    {
        tableManager.insert(tableId, key, size, data, snapshot, succeeded);
    }

    void insert(uint64_t tableId,
                uint64_t key,
                const GenericTuple& tuple,
                const SnapshotDescriptor& snapshot,
                bool* succeeded = nullptr)
    {
        tableManager.insert(tableId, key, tuple, snapshot, succeeded);
    }

    bool remove(uint64_t tableId,
                uint64_t key,
                const SnapshotDescriptor& snapshot)
    {
        return tableManager.remove(tableId, key, snapshot);
    }

    bool revert(uint64_t tableId,
                uint64_t key,
                const SnapshotDescriptor& snapshot)
    {
        return tableManager.revert(tableId, key, snapshot);
    }

    /**
     * We use this method mostly for test purposes. But
     * it might be handy in the future as well. If possible,
     * this should be implemented in an efficient way.
     */
    void forceGC()
    {
        tableManager.forceGC();
    }

    void commit(SnapshotDescriptor& snapshot)
    {
        commitManager.commitTx(snapshot);
    }

    void abort(SnapshotDescriptor& snapshot)
    {
        // TODO: Roll-back. I am not sure whether this would generally
        // work. Probably not (since we might also need to roll back the
        // index which has to be done in the processing layer).
        commitManager.abortTx(snapshot);
    }

};
} // namespace store
} // namespace tell<|MERGE_RESOLUTION|>--- conflicted
+++ resolved
@@ -31,7 +31,6 @@
     Log<OrderedLogImpl> mUpdateLog;
     std::atomic<PageList*> mPages;
 public:
-<<<<<<< HEAD
     class Iterator {
         friend class Table;
         using LogIterator = Log<OrderedLogImpl>::ConstLogIterator;
@@ -70,10 +69,7 @@
             return !(*this == other);
         }
     };
-    Table(PageManager& pageManager, const Schema& schema);
-=======
     Table(PageManager& pageManager, const Schema& schema, uint64_t idx);
->>>>>>> 79539dda
     bool get(uint64_t key,
              size_t& size,
              const char*& data,
