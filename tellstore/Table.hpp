/*
 * (C) Copyright 2015 ETH Zurich Systems Group (http://www.systems.ethz.ch/) and others.
 *
 * Licensed under the Apache License, Version 2.0 (the "License");
 * you may not use this file except in compliance with the License.
 * You may obtain a copy of the License at
 *
 *     http://www.apache.org/licenses/LICENSE-2.0
 *
 * Unless required by applicable law or agreed to in writing, software
 * distributed under the License is distributed on an "AS IS" BASIS,
 * WITHOUT WARRANTIES OR CONDITIONS OF ANY KIND, either express or implied.
 * See the License for the specific language governing permissions and
 * limitations under the License.
 *
 * Contributors:
 *     Markus Pilman <mpilman@inf.ethz.ch>
 *     Simon Loesing <sloesing@inf.ethz.ch>
 *     Thomas Etter <etterth@gmail.com>
 *     Kevin Bocksrocker <kevin.bocksrocker@gmail.com>
 *     Lucas Braun <braunl@inf.ethz.ch>
 */
#pragma once

#include <tellstore/Record.hpp>

#include <crossbow/non_copyable.hpp>
#include <crossbow/string.hpp>

#include <boost/any.hpp>

#include <cstdint>
#include <memory>
#include <stdexcept>

namespace crossbow {
class buffer_reader;
} // namespace crossbow

namespace tell {
namespace store {

class Tuple final : crossbow::non_copyable, crossbow::non_movable {
public: // Construction
    void* operator new(size_t size, uint32_t dataLen);

    void* operator new[](size_t size) = delete;

    void operator delete(void* ptr);

    void operator delete[](void* ptr) = delete;

public: // Serialization
    static std::unique_ptr<Tuple> deserialize(crossbow::buffer_reader& reader);

public:
    const char* data() const {
        return reinterpret_cast<const char*>(this) + sizeof(Tuple);
    }

    bool found() const {
        return (mSize != 0x0u);
    }

    uint64_t version() const {
        return mVersion;
    }

    bool isNewest() const {
        return mIsNewest;
    }

    size_t size() const {
        return mSize;
    }

private:
    Tuple(uint64_t version, bool isNewest, uint32_t size)
            : mVersion(version),
              mIsNewest(isNewest),
              mSize(size) {
    }

    uint64_t mVersion;
    bool mIsNewest;
    uint32_t mSize;
};

class Table {
public:
    Table()
            : mTableId(0x0u) {
    }

    Table(uint64_t tableId, Schema schema)
            : mTableId(tableId),
              mRecord(std::move(schema)) {
    }

    Table(Table&& other)
            : mTableId(other.mTableId),
              mRecord(std::move(other.mRecord)) {
        other.mTableId = 0x0u;
    }

    Table& operator=(Table&& other) {
        mTableId = other.mTableId;
        other.mTableId = 0x0u;

        mRecord = std::move(other.mRecord);

        return *this;
    }

    Table(const Table& other)
        : mTableId(other.mTableId)
        , mRecord(other.mRecord)
    {}

<<<<<<< HEAD
    Table& operator=(const Table&) = default;
    Table& operator=(Table&&) = default;
=======
    Table& operator=(const Table& other) {
        mTableId = other.mTableId;
        mRecord = other.mRecord;
        return *this;
    }
>>>>>>> ec5a0f68

    uint64_t tableId() const {
        return mTableId;
    }

    const Record& record() const {
        return mRecord;
    }

    TableType tableType() const {
        return mRecord.schema().type();
    }

    template <typename T>
    T field(const crossbow::string& name, const char* data) const;

    GenericTuple toGenericTuple(const char* data) const;

private:
    uint64_t mTableId;
    Record mRecord;
};

template <typename T>
T Table::field(const crossbow::string& name, const char* data) const {
    Record::id_t id;
    if (!mRecord.idOf(name, id)) {
        throw std::logic_error("Field not found");
    }

    bool isNull;
    FieldType type;
    auto field = mRecord.data(data, id, isNull, &type);
    if (isNull) {
        throw std::logic_error("Field is null");
    }

    boost::any value;
    switch (type) {

    case FieldType::SMALLINT: {
        value = *reinterpret_cast<const int16_t*>(field);
    } break;

    case FieldType::INT: {
        value = *reinterpret_cast<const int32_t*>(field);
    } break;

    case FieldType::BIGINT: {
        value = *reinterpret_cast<const int64_t*>(field);
    } break;

    case FieldType::FLOAT: {
        value = *reinterpret_cast<const float*>(field);
    } break;

    case FieldType::DOUBLE: {
        value = *reinterpret_cast<const double*>(field);
    } break;

    case FieldType::TEXT:
    case FieldType::BLOB: {
        auto length = *reinterpret_cast<const int32_t*>(field);
        value = crossbow::string(field + sizeof(int32_t), length);
    } break;

    default: {
        throw std::logic_error("Invalid field type");
    } break;
    }

    return boost::any_cast<T>(value);
}

} // namespace store
} // namespace tell<|MERGE_RESOLUTION|>--- conflicted
+++ resolved
@@ -97,37 +97,6 @@
               mRecord(std::move(schema)) {
     }
 
-    Table(Table&& other)
-            : mTableId(other.mTableId),
-              mRecord(std::move(other.mRecord)) {
-        other.mTableId = 0x0u;
-    }
-
-    Table& operator=(Table&& other) {
-        mTableId = other.mTableId;
-        other.mTableId = 0x0u;
-
-        mRecord = std::move(other.mRecord);
-
-        return *this;
-    }
-
-    Table(const Table& other)
-        : mTableId(other.mTableId)
-        , mRecord(other.mRecord)
-    {}
-
-<<<<<<< HEAD
-    Table& operator=(const Table&) = default;
-    Table& operator=(Table&&) = default;
-=======
-    Table& operator=(const Table& other) {
-        mTableId = other.mTableId;
-        mRecord = other.mRecord;
-        return *this;
-    }
->>>>>>> ec5a0f68
-
     uint64_t tableId() const {
         return mTableId;
     }
