--- conflicted
+++ resolved
@@ -8,11 +8,8 @@
 struct StorageConfig {
     uint16_t gcIntervall = 60;
     size_t totalMemory = TOTAL_MEMORY;
-<<<<<<< HEAD
     int numScanThreads = 2;
-=======
     size_t hashMapCapacity = HASHMAP_CAPACITY;
->>>>>>> 79539dda
 };
 } // namespace store
 } // namespace tell