/*
 * (C) Copyright 2015 ETH Zurich Systems Group (http://www.systems.ethz.ch/) and others.
 *
 * Licensed under the Apache License, Version 2.0 (the "License");
 * you may not use this file except in compliance with the License.
 * You may obtain a copy of the License at
 *
 *     http://www.apache.org/licenses/LICENSE-2.0
 *
 * Unless required by applicable law or agreed to in writing, software
 * distributed under the License is distributed on an "AS IS" BASIS,
 * WITHOUT WARRANTIES OR CONDITIONS OF ANY KIND, either express or implied.
 * See the License for the specific language governing permissions and
 * limitations under the License.
 *
 * Contributors:
 *     Markus Pilman <mpilman@inf.ethz.ch>
 *     Simon Loesing <sloesing@inf.ethz.ch>
 *     Thomas Etter <etterth@gmail.com>
 *     Kevin Bocksrocker <kevin.bocksrocker@gmail.com>
 *     Lucas Braun <braunl@inf.ethz.ch>
 */
#pragma once

#include "Allocator.hpp"
#include "ScanQuery.hpp"

#include <config.h>
#include <tellstore/ErrorCode.hpp>
#include <tellstore/Record.hpp>

#include <crossbow/non_copyable.hpp>
#include <crossbow/singleconsumerqueue.hpp>

#include <atomic>
#include <condition_variable>
#include <cstring>
#include <memory>
#include <mutex>
#include <tuple>
#include <thread>
#include <unordered_map>
#include <vector>

namespace tell {
namespace store {

template<class Table>
class ScanThread : crossbow::non_copyable, crossbow::non_movable {
public:
    ScanThread()
            : mData(0),
              mThread(&ScanThread<Table>::operator(), this) {
    }

    void stop();

    void prepare(typename Table::Scan* scan) {
        notify(scan, PointerTag::PREPARE);
    }

    void process(typename Table::ScanProcessor* processor) {
        notify(processor, PointerTag::PROCESS);
    }

    bool isBusy() const {
        return (mData.load() != 0);
    }

private:
    enum class PointerTag : uintptr_t {
        STOP = 0x1u,
        PREPARE = (0x1u << 1),
        PROCESS = (0x1u << 2),
    };

    void operator()();

    void notify(void* data, PointerTag tag);

    std::atomic<uintptr_t> mData;

    std::mutex mWaitMutex;
    std::condition_variable mWaitCondition;

    std::thread mThread;
};

template <class Table>
void ScanThread<Table>::stop() {
    notify(nullptr, PointerTag::STOP);

    mThread.join();
}

template <class Table>
void ScanThread<Table>::operator()() {
    while (true) {
        uintptr_t data = 0;
        {
            std::unique_lock<decltype(mWaitMutex)> waitLock(mWaitMutex);
            mWaitCondition.wait(waitLock, [this, &data] () {
                data = mData.load();
                return data != 0;
            });
        }

        if ((data & crossbow::to_underlying(PointerTag::STOP)) != 0) {
            break;
        }

        if ((data & crossbow::to_underlying(PointerTag::PREPARE)) != 0) {
            auto scan = reinterpret_cast<typename Table::Scan*>(data & ~crossbow::to_underlying(PointerTag::PREPARE));
            scan->prepareMaterialization();
        } else if ((data & crossbow::to_underlying(PointerTag::PROCESS)) != 0) {
            auto processor = reinterpret_cast<typename Table::ScanProcessor*>(data &
                    ~crossbow::to_underlying(PointerTag::PROCESS));
            processor->process();
        } else {
            LOG_ASSERT(false, "Unknown pointer tag");
        }

        mData.store(0);
    }
}

template <class Table>
void ScanThread<Table>::notify(void* data, ScanThread::PointerTag tag) {
    {
        std::unique_lock<decltype(mWaitMutex)> waitLock(mWaitMutex);
        mData.store(reinterpret_cast<uintptr_t>(data) | crossbow::to_underlying(tag));
    }
    mWaitCondition.notify_one();
}

template<class Storage>
class ScanManager : crossbow::non_copyable, crossbow::non_movable {
    using Table = typename Storage::Table;
    using ScanRequest = std::tuple<uint64_t, Table*, ScanQuery*>;

    size_t mNumThreads;

    std::unique_ptr<MemoryConsumer> mMemoryConsumer;

    crossbow::SingleConsumerQueue<ScanRequest, MAX_QUERY_SHARING> queryQueue;
    std::vector<ScanRequest> mEnqueuedQueries;
    std::atomic<bool> stopScans;

    std::vector<std::unique_ptr<ScanThread<Table>>> mSlaves;
    std::thread mMasterThread;
public:
    ScanManager(Storage& storage, size_t numThreads)
        : mNumThreads(numThreads)
        , mMemoryConsumer(storage.createMemoryConsumer())
        , mEnqueuedQueries(MAX_QUERY_SHARING, ScanRequest(0u, nullptr, nullptr))
        , stopScans(false) {
<<<<<<< HEAD
        if (mNumThreads == 0) {
            return;
        }

        mSlaves.reserve(mNumThreads - 1);
        for (decltype(mNumThreads) i = 0; i < mNumThreads - 1; ++i) {
            mSlaves.emplace_back(new ScanThread<Table>());
        }

        mMasterThread = std::thread(&ScanManager<Storage>::operator(), this);
=======
        if (mNumThreads == 0u) {
            LOG_WARN("No scan threads set - Scan will be unavailable");
        }
>>>>>>> 138a5ec0
    }

    ~ScanManager() {
        stopScans.store(true);
        if (mNumThreads != 0u) {
            mMasterThread.join();
        }
    }

    int scan(uint64_t tableId, Table* table, ScanQuery* query) {
        return (queryQueue.tryWrite(std::make_tuple(tableId, table, query)) ? 0 : error::server_overlad);
    }

private:
    void operator()();

    bool masterThread();
};

template<class Storage>
void ScanManager<Storage>::operator()() {
    while (!stopScans.load()) {
        if (!masterThread()) {
            std::this_thread::yield();
        }
    }
    for (auto& slave : mSlaves) {
        slave->stop();
    }
}

template<class Storage>
bool ScanManager<Storage>::masterThread() {
    // A map of all queries we get during this scan phase. Key is the table id, value is:
    //  - the Table object
    //  - the total size
    //  - a vector of queries - that means the query object and the size of the query
    std::unordered_map<uint64_t, std::tuple<Table*, std::vector<ScanQuery*>>> queryMap;
    auto numQueries = queryQueue.readMultiple(mEnqueuedQueries.begin(), mEnqueuedQueries.end());
    if (numQueries == 0) return false;

    for (size_t i = 0; i < numQueries; ++i) {
        uint64_t tableId;
        Table* table;
        ScanQuery* query;
        std::tie(tableId, table, query) = mEnqueuedQueries.at(i);
        auto iter = queryMap.find(tableId);
        if (iter == queryMap.end()) {
            auto res = queryMap.emplace(tableId, std::make_tuple(table, std::vector<ScanQuery*>()));
            iter = res.first;
        }
        if (!query) {
            continue;
        }
        std::get<1>(iter->second).emplace_back(query);
    }
    // now we have all queries in a map, so we can start the scans
    for (auto& q : queryMap) {
        // first we need to create the QBuffer
        // The QBuffer is the shared object of all scans, it is a byte array containing the combined serialized
        // selection queries of every scan query.
        Table* table;
        std::vector<ScanQuery*> queries;
        std::tie(table, queries) = std::move(q.second);

        auto startTime = std::chrono::steady_clock::now();
        auto queryCount = queries.size();
        typename Table::Scan scan(table, std::move(queries));

        if (!mSlaves.empty()) {
            mSlaves.front()->prepare(&scan);
        } else {
            scan.prepareMaterialization();
        }
        scan.prepareQuery();
        if (!mSlaves.empty()) {
            auto& slave = mSlaves.front();
            while (slave->isBusy()) std::this_thread::yield();
        }
        auto prepareTime = std::chrono::steady_clock::now();

        MemoryConsumerLock memoryLock(mMemoryConsumer.get());

        auto processors = scan.startScan(mNumThreads);
        for (decltype(mSlaves.size()) i = 0; i < mSlaves.size(); ++i) {
            // we do not need to synchronize here, the scan threads start as soon as the processor is set
            mSlaves[i]->process(processors[i].get());
        }

        // do the master thread part of the scan
        processors[mSlaves.size()]->process();

        // now we need to wait until the other threads are done
        for (auto& slave : mSlaves) {
            // as soon as the thread is done, it will unset the processors - this means that the scan is over and
            // the master can delete the processors savely (which will be done as soon as the scope is left).
            while (slave->isBusy()) std::this_thread::yield();
        }
        auto endTime = std::chrono::steady_clock::now();

        memoryLock.release();

        auto prepareDuration = std::chrono::duration_cast<std::chrono::milliseconds>(prepareTime - startTime);
        auto processDuration = std::chrono::duration_cast<std::chrono::milliseconds>(endTime - prepareTime);
        auto totalDuration = std::chrono::duration_cast<std::chrono::milliseconds>(endTime - startTime);
        LOG_INFO("Scan took %1%ms for %2% queries [prepare = %3%, process = %4%]",
                 totalDuration.count(), queryCount, prepareDuration.count(), processDuration.count());
    }
    return true;
}

} // namespace store
} // namespace tell<|MERGE_RESOLUTION|>--- conflicted
+++ resolved
@@ -154,8 +154,8 @@
         , mMemoryConsumer(storage.createMemoryConsumer())
         , mEnqueuedQueries(MAX_QUERY_SHARING, ScanRequest(0u, nullptr, nullptr))
         , stopScans(false) {
-<<<<<<< HEAD
         if (mNumThreads == 0) {
+            LOG_WARN("No scan threads set - Scan will be unavailable");
             return;
         }
 
@@ -165,11 +165,6 @@
         }
 
         mMasterThread = std::thread(&ScanManager<Storage>::operator(), this);
-=======
-        if (mNumThreads == 0u) {
-            LOG_WARN("No scan threads set - Scan will be unavailable");
-        }
->>>>>>> 138a5ec0
     }
 
     ~ScanManager() {
